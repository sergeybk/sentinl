--- conflicted
+++ resolved
@@ -21,7 +21,6 @@
             <period-tag timesrc="actionSettings.$$throttle"></period-tag>
           </div>
         </div>
-<<<<<<< HEAD
 
         <div class="form-group">
           <label class="col-md-2 control-label">Priority</label>
@@ -229,108 +228,4 @@
       </div> <!-- end well -->
     </div> <!-- end col-12 -->
   </div> <!-- end email-action -->
-</div> <!-- end uib-accordion-group -->
-=======
-      </div>
-    </div>
-    <div class="row">
-      <div class="col-md-2"></div>
-      <div class="col-md-8">
-        <p ng-show="!actionSettings.report.body.length" class="text-warning">
-          <small>Describe the report in the body.</small>
-        </p>
-      </div>
-    </div>
-  </div>
-  <hr />
-  <div class="form-group" ng-class="{'has-error': reportForm.reportResolution.$invalid && !reportForm.reportResolution.$pristine}">
-    <label class="col-md-2 control-label" for="reportResolution">Resolution:</label>
-    <div class="col-md-3">
-      <input
-        type="text"
-        id="reportResolution"
-        name="reportResolution"
-        value="{{actionSettings.report.snapshot.res}}"
-        class="form-control"
-        placeholder="1280x900"
-        ng-model="actionSettings.report.snapshot.res"
-        ng-pattern="action.resolutionPattern"
-        ng-required="actionSettings.report.$$edit">
-    </div>
-    <p ng-show="reportForm.reportResolution.$invalid && !reportForm.reportResolution.$pristine" class="help-block">
-      <small>Enter a valid resolution pattern.</small>
-    </p>
-  </div>
-  <div class="form-group" ng-class="{'has-error': reportForm.reportUrl.$invalid && !reportForm.reportUrl.$pristine}">
-    <label class="col-md-2 control-label" for="reportUrl">URL:</label>
-    <div class="col-md-6">
-      <input
-        type="text"
-        id="reportUrl"
-        name="reportUrl"
-        value="{{actionSettings.report.snapshot.url}}"
-        class="form-control"
-        placeholder="http://www.google.com"
-        ng-model="actionSettings.report.snapshot.url"
-        ng-required="actionSettings.report.$$edit">
-    </div>
-    <p ng-show="reportForm.reportUrl.$invalid && !reportForm.reportUrl.$pristine" class="help-block">
-      <small>Enter a valid URL.</small>
-    </p>
-  </div>
-  <div class="form-group">
-    <label class="col-md-2 control-label" for="reportPath">Path:</label>
-    <div class="col-md-6">
-      <input
-        type="text"
-        id="reportPath"
-        name="reportPath"
-        value="{{actionSettings.report.snapshot.path}}"
-        class="form-control"
-        placeholder="/tmp/"
-        ng-model="actionSettings.report.snapshot.path">
-    </div>
-  </div>
-  <div class="form-group">
-    <label class="col-md-2 control-label" for="reportUsername">Username:</label>
-    <div class="col-md-6">
-      <input
-        type="text"
-        id="reportUsername"
-        name="reportUsername"
-        value="{{actionSettings.report.snapshot.params.username}}"
-        class="form-control"
-        ng-model="actionSettings.report.snapshot.params.username">
-    </div>
-  </div>
-  <div class="form-group">
-    <label class="col-md-2 control-label" for="reportPassword">Password:</label>
-    <div class="col-md-6">
-      <input
-        type="password"
-        id="reportPassword"
-        name="reportPassword"
-        value="{{actionSettings.report.snapshot.params.password}}"
-        class="form-control"
-        ng-model="actionSettings.report.snapshot.params.password">
-    </div>
-  </div>
-  <div class="form-group" ng-class="{'has-error': reportForm.reportDelay.$invalid && !reportForm.reportDelay.$pristine}">
-    <label class="col-md-2 control-label" for="reportDelay">Delay:</label>
-    <div class="col-md-6">
-      <input
-        type="number"
-        min="0"
-        id="reportDelay"
-        name="reportDelay"
-        ng-value="actionSettings.report.snapshot.params.delay"
-        class="form-control"
-        placeholder="5000"
-        ng-model="actionSettings.report.snapshot.params.delay">
-    </div>
-    <p ng-show="reportForm.reportDelay.$invalid && !reportForm.reportDelay.$pristine" class="help-block">
-      <small>Delay must be a positive integer.</small>
-    </p>
-  </div>
-</div>
->>>>>>> 985ff137
+</div> <!-- end uib-accordion-group -->