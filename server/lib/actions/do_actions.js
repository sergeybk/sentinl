--- conflicted
+++ resolved
@@ -175,50 +175,21 @@
     /*
     /* ***************************************************************************** */
     if (action.throttle_period) {
-<<<<<<< HEAD
-      (async () => {
-        try {
-          const id = `${task._id}_${actionId}`;
-          if (debounce(id, action.throttle_period)) {
-            log.info(`action throttled, watcher id: ${task._id}, action name: ${actionId}`);
-            await client.logAlarm({
-              watcherTitle: task.title,
-              actionName,
-              message: `Action Throttled for ${action.throttle_period}`,
-              level: priority,
-              payload: {}
-            });
-            return;
-          }
-        } catch (err) {
-          log.error('throttle: ' + err.toString());
-          client.logAlarm({
-            watcherTitle: task.title,
-            message: 'throttle: ' + err.toString(),
-            level: 'high',
-            isError: true,
-            actionName,
-          });
-        }
-      })();
-=======
       const id = `${task._id}_${actionId}`;
 
       if (debounce(id, action.throttle_period)) {
         log.info(`action throttled, watcher id: ${task._id}, action name: ${actionId}`);
 
-        logHistory({
+        client.logAlarm({
           server,
           watcherTitle: task._source.title,
           actionName,
           message: `action Throttled for ${action.throttle_period}`,
-          level: priority,
-          payload: {}
+          level: priority
         });
 
         return;
       }
->>>>>>> 428be2ef
     }
 
     /* ***************************************************************************** */
