--- conflicted
+++ resolved
@@ -44,23 +44,15 @@
   getCount(client).then(function (resp) {
     getWatcher(resp.count, client).then(function (resp) {
       /* Orphanizer */
-<<<<<<< HEAD
       var orphans = _.difference(_.each(Object.keys(Schedule)), _.map(resp.hits.hits, '_id'));
       _.each(orphans, function (orphan) {
         server.log(['status', 'info', 'Sentinl'], 'Deleting orphan watcher: ' + orphan);
-        Schedule[orphan].later.clear();
+        if (Schedule[orphan].later) {
+          Schedule[orphan].later.clear();
+        }
         delete Schedule[orphan];
       });
 
-=======
-        var orphans = _.difference(_.each(Object.keys( Schedule )), _.map(resp.hits.hits, '_id')  );
-        _.each(orphans, function(orphan){
-                server.log(['status', 'info', 'KaaE'],'Deleting orphan watcher: '+orphan);
-                if (Schedule[orphan].later) { Schedule[orphan].later.clear(); }
-                delete Schedule[orphan];
-        });
-        
->>>>>>> 1964cf21
       /* Scheduler */
       _.each(resp.hits.hits, function (hit) {
 
