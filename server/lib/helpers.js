<<<<<<< HEAD
const {readdirSync, chmodSync, lstatSync} = require('fs');
const {join} = require('path');
=======
const fs = require('fs');
const path = require('path');
>>>>>>> 61d542d3

/**
* Check if Kibi
*
* @param {object} server - Kibana/Kibi Hapi server instance
* @return {boolean}
*/
const isKibi = function (server) {
  return server.plugins.saved_objects_api ? true : false;
};

const listAllFilesSync = function (dir, filesArr) {
  filesArr = filesArr || [];
<<<<<<< HEAD
  readdirSync(dir).map(name => join(dir, name)).forEach(function (file) {
    if (lstatSync(file).isDirectory()) {
=======
  fs.readdirSync(dir).map(name => path.join(dir, name)).forEach(function (file) {
    if (fs.lstatSync(file).isDirectory()) {
>>>>>>> 61d542d3
      filesArr = listAllFilesSync(file, filesArr);
    } else {
      filesArr.push(file);
    }
  });
  return filesArr;
};

<<<<<<< HEAD
const pickDefinedValues = function (obj) {
  return JSON.parse(JSON.stringify(obj));
};

module.exports = {
  isKibi,
  listAllFilesSync,
  pickDefinedValues,
=======
module.exports = {
  isKibi,
  listAllFilesSync,
>>>>>>> 61d542d3
};<|MERGE_RESOLUTION|>--- conflicted
+++ resolved
@@ -1,10 +1,5 @@
-<<<<<<< HEAD
-const {readdirSync, chmodSync, lstatSync} = require('fs');
-const {join} = require('path');
-=======
 const fs = require('fs');
 const path = require('path');
->>>>>>> 61d542d3
 
 /**
 * Check if Kibi
@@ -18,13 +13,8 @@
 
 const listAllFilesSync = function (dir, filesArr) {
   filesArr = filesArr || [];
-<<<<<<< HEAD
-  readdirSync(dir).map(name => join(dir, name)).forEach(function (file) {
-    if (lstatSync(file).isDirectory()) {
-=======
   fs.readdirSync(dir).map(name => path.join(dir, name)).forEach(function (file) {
     if (fs.lstatSync(file).isDirectory()) {
->>>>>>> 61d542d3
       filesArr = listAllFilesSync(file, filesArr);
     } else {
       filesArr.push(file);
@@ -33,18 +23,21 @@
   return filesArr;
 };
 
-<<<<<<< HEAD
 const pickDefinedValues = function (obj) {
   return JSON.parse(JSON.stringify(obj));
+};
+
+const makeExecutableIfNecessary = function (filename) {
+  try {
+    fs.accessSync(filename, fs.constants.X_OK);
+  } catch (err) {
+    fs.chmodSync(filename, '755');
+  }
 };
 
 module.exports = {
   isKibi,
   listAllFilesSync,
   pickDefinedValues,
-=======
-module.exports = {
-  isKibi,
-  listAllFilesSync,
->>>>>>> 61d542d3
+  makeExecutableIfNecessary,
 };