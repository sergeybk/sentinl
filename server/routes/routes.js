import _ from 'lodash';
import handleESError from '../lib/handle_es_error';
import getConfiguration from  '../lib/get_configuration';
import Joi from 'joi';

/* ES Functions */
var getHandler = function (type, server, req, reply) {
  const config = getConfiguration(server);

  var timeInterval;
  // Use selected timefilter when available
  if (server.sentinlInterval) {
    timeInterval = server.sentinlInterval;
  } else {
    timeInterval = {
      from: 'now-15m',
      mode: 'quick',
      to: 'now'
    };
  }
  var qrange = {
    gte: timeInterval.from,
    lt: timeInterval.to
  };

  const boundCallWithRequest = _.partial(server.plugins.elasticsearch.callWithRequest, req);
  boundCallWithRequest('search', {
    index: config.es.alarm_index ? config.es.alarm_index + '*' : 'watcher_alarms*',
    sort: '@timestamp : asc',
    allowNoIndices: false,
    body: {
      size: config.sentinl.results ? config.sentinl.results : 50,
      query: {
        filtered: {
          query: {
            match: {
              report: type === 'report'
            }
          },
          filter: {
            range: {
              '@timestamp': qrange
            }
          }
        }
      }
    }
  })
  .then((res) => reply(res))
  .catch((err) => reply(handleESError(err)));
};

export default function routes(server) {

  const config = getConfiguration(server);
  const callWithRequest = server.plugins.elasticsearch.callWithRequest;

  // Current Time
  server.route({
    path: '/api/sentinl/example',
    method: 'GET',
    handler(req, reply) {
      reply({ time: new Date().toISOString() });
    }
  });

  // Local Alarms (session)
  server.route({
    path: '/api/sentinl/alarms',
    method: ['POST','GET'],
    handler(req, reply) {
      reply({ data: server.sentinlStore });
    }
  });

  // ES Alarms
  server.route({
    path: '/api/sentinl/list/alarms',
    method: ['POST', 'GET'],
    handler: function (req, reply) {
      getHandler('alarms', server, req, reply);
    }
  });

  server.route({
    path: '/api/sentinl/list/reports',
    method: ['POST', 'GET'],
    handler:  function (req, reply) {
      getHandler('report', server, req, reply);
    }
  });

  // List Watchers
  server.route({
    path: '/api/sentinl/list',
    method: ['POST', 'GET'],
    handler: function (req, reply) {
      const boundCallWithRequest = _.partial(server.plugins.elasticsearch.callWithRequest, req);
      boundCallWithRequest('search', {
        index: config.es.default_index,
        size: config.sentinl.results ? config.sentinl.results : 50,
        allowNoIndices: false
      })
      .then((res) => reply(res))
      .catch((err) => reply(handleESError(err)));
    }
  });

  server.route({
    method: 'DELETE',
    path: '/api/sentinl/alarm/{index}/{type}/{id}',
    handler: function (req, reply) {
      // Check if alarm index and discard everything else
      if (!req.params.index.substr(0, config.es.alarm_index.length) === config.es.alarm_index) {
        server.log(['status', 'err', 'Sentinl'], 'Forbidden Delete Request! ' + req.params);
        return;
      }
      var callWithRequest = server.plugins.elasticsearch.callWithRequest;

      var body = {
        index: req.params.index,
        type: req.params.type,
        id: req.params.id
      };

      callWithRequest(req, 'delete', body)
      .then(function () {
        var es = server.plugins.elasticsearch.client;
        return es.indices.refresh({
<<<<<<< HEAD
          index: req.params.type
=======
          index: req.params.index
>>>>>>> d76d161e
        });
      })
      .then((resp) => reply({ok: true, resp: resp}))
      .catch((err) => reply(handleESError(err)));
    }
  });

  // Get/Set Time Interval
  server.route({
    method: 'GET',
    path: '/api/sentinl/set/interval/{timefilter}',
    handler: function (request, reply) {
      server.sentinlInterval = JSON.parse(request.params.timefilter);
      reply({ status: '200 OK' });
    }
  });
  server.route({
    method: 'GET',
    path: '/api/sentinl/get/interval',
    handler: function (request, reply) {
      reply(server.sentinlInterval);
    }
  });

  // Test
  server.route({
    method: 'GET',
    path: '/api/sentinl/test/{id}',
    handler: function (request, reply) {
      var client = server.plugins.elasticsearch.client;
      server.log(['status', 'info', 'Sentinl'], 'Testing ES connection with param: ' + request.params.id);
      client.ping({
        requestTimeout: 5000,
        // undocumented params are appended to the query string
        hello: 'elasticsearch'
      }, function (error) {
        if (error) {
          server.log(['warning', 'info', 'Sentinl'], 'ES Connectivity is down! ' + request.params.id);
          reply({ status: 'DOWN' });
        } else {
          server.log(['status', 'info', 'Sentinl'], 'ES Connectivity is up! ' + request.params.id);
          reply({ status: 'UP' });
        }
      });
    }
  });

  server.route({
    method: 'GET',
    path: '/api/sentinl/get/watcher/{id}',
    handler: function (request, reply) {
      const callWithRequest = server.plugins.elasticsearch.callWithRequest;
      server.log(['status', 'info', 'Sentinl'], 'Get Watcher with ID: ' + request.params.id);
      callWithRequest(request, 'search', {
        index: config.es.default_index,
        type: config.es.type,
        q: request.params.id
      })
      .then((resp) => reply(resp))
      .catch((err) => {
        server.log(['debug', 'Sentinl'], err);
        reply(err);
      });
    }
  });

  server.route({
    method: 'POST',
    path: '/api/sentinl/watcher/{id}',
    handler: function (request, reply) {
      var watcher = request.payload;
      server.log(['status', 'info', 'Sentinl'], 'Saving Watcher with ID: ' + watcher._id);
      var body = {
        index: config.es.default_index,
        type: config.es.type,
        id: watcher._id,
        body: watcher._source
      };
      callWithRequest(request, 'index', body)
<<<<<<< HEAD
      .then(function () {
        var es = server.plugins.elasticsearch.client;
        return es.indices.refresh({
          index: config.es.default_index
        });
      })
=======
      .then(() => callWithRequest(request, 'indices.refresh', {
        index: config.es.default_index
      }))
>>>>>>> d76d161e
      .then((resp) => reply({ok: true, resp: resp}))
      .catch((err) => reply(handleESError(err)));
    }
  });

  server.route({
    method: 'DELETE',
    path: '/api/sentinl/watcher/{id}',
    handler: function (request, reply) {
      var callWithRequest = server.plugins.elasticsearch.callWithRequest;
      var body = {
        index: config.es.default_index,
        type: config.es.type,
        id: request.params.id
      };
<<<<<<< HEAD
      callWithRequest(req, 'delete', body)
      .then(function () {
        var es = server.plugins.elasticsearch.client;
        return es.indices.refresh({
          index: config.es.default_index
        });
      })
=======
      callWithRequest(request, 'delete', body)
      .then(() => callWithRequest(request, 'indices.refresh', {
        index: config.es.default_index
      }))
>>>>>>> d76d161e
      .then((resp) => reply({ok: true, resp: resp}))
      .catch((err) => reply(handleESError(err)));
    },
    config: {
      validate: {
        params: {
          id: Joi.string()
        }
      }
    }
  });

  server.route({
    method: 'GET',
    path: '/api/sentinl/validate/es',
    handler: function (request, reply) {
      var callWithRequest = server.plugins.elasticsearch.callWithRequest;
      var body = {
        index: config.es.default_index,
      };
      callWithRequest(request, 'fieldStats', body).then(function (resp) {
        reply({
          ok: true,
          field: config.es.timefield,
          min: resp.index._all.fields[config.es.timefield].min_value,
          max: resp.index._all.fields[config.es.timefield].max_value
        });
      })
      .catch((err) => reply(handleESError(err)));
    }
  });
};<|MERGE_RESOLUTION|>--- conflicted
+++ resolved
@@ -127,11 +127,7 @@
       .then(function () {
         var es = server.plugins.elasticsearch.client;
         return es.indices.refresh({
-<<<<<<< HEAD
-          index: req.params.type
-=======
           index: req.params.index
->>>>>>> d76d161e
         });
       })
       .then((resp) => reply({ok: true, resp: resp}))
@@ -211,18 +207,9 @@
         body: watcher._source
       };
       callWithRequest(request, 'index', body)
-<<<<<<< HEAD
-      .then(function () {
-        var es = server.plugins.elasticsearch.client;
-        return es.indices.refresh({
-          index: config.es.default_index
-        });
-      })
-=======
       .then(() => callWithRequest(request, 'indices.refresh', {
         index: config.es.default_index
       }))
->>>>>>> d76d161e
       .then((resp) => reply({ok: true, resp: resp}))
       .catch((err) => reply(handleESError(err)));
     }
@@ -238,20 +225,10 @@
         type: config.es.type,
         id: request.params.id
       };
-<<<<<<< HEAD
-      callWithRequest(req, 'delete', body)
-      .then(function () {
-        var es = server.plugins.elasticsearch.client;
-        return es.indices.refresh({
-          index: config.es.default_index
-        });
-      })
-=======
       callWithRequest(request, 'delete', body)
       .then(() => callWithRequest(request, 'indices.refresh', {
         index: config.es.default_index
       }))
->>>>>>> d76d161e
       .then((resp) => reply({ok: true, resp: resp}))
       .catch((err) => reply(handleESError(err)));
     },
