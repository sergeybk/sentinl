--- conflicted
+++ resolved
@@ -1,10 +1,6 @@
 <img src="http://i.imgur.com/s4TKpbF.png" width="400"/>
 
-<<<<<<< HEAD
-# Siren Investigate & Kibana Alerting & Reporting App
-=======
 ### Siren Investigate & Kibana Alerting & Reporting App
->>>>>>> cafb3b05
 
 > Watching your data, 24/7/365. 
 
@@ -14,15 +10,9 @@
 <img src="https://img.shields.io/badge/elasticsearch-5.*-green.svg"/>
 
 
-<<<<<<< HEAD
-**SENTINL 6** extends *Siren Investigate* and *Kibana 4.6+* with **Alerting** and **Reporting** functionality to monitor, notify and report on data series changes using standard queries, programmable validators and a variety of configurable actions - Think of it as a free an independent ["Watcher"](https://github.com/sirensolutions/sentinl/wiki/SENTINL-Introduction#what-is-a-watcher) which also has scheduled ["Reporting"](https://github.com/sirensolutions/sentinl/wiki/SENTINL-Report-Example) capabilities (PNG/PDFs snapshots).
-
-**SENTINL** is also designed to simplify the process of creating and managing alerts and reports in Siren Investigate/Kibana via its App and Spy integration, directly in the Siren Investigate/Kibana UI.
-=======
 **SENTINL 6** extends *Siren Investigate* and *Kibana* with **Alerting** and **Reporting** functionality to monitor, notify and report on data series changes using standard queries, programmable validators and a variety of configurable actions - Think of it as a free an independent ["Watcher"](https://github.com/sirensolutions/sentinl/wiki/SENTINL-Introduction#what-is-a-watcher) which also has scheduled ["Reporting"](https://github.com/sirensolutions/sentinl/wiki/SENTINL-Report-Example) capabilities (PNG/PDFs snapshots).
 
 **SENTINL** is also designed to simplify the process of creating and managing alerts and reports in Siren Investigate/Kibana `6.x` via its native App Interface, or by using native watcher tools in Kibana `6.x+`.
->>>>>>> cafb3b05
 
 <!--<img src="http://i.imgur.com/aDHvUxf.png" width="400" /> -->
 
@@ -31,11 +21,6 @@
 
 ---
 
-### Siren Investigatea or Kibana Alerts Display
-SENTINL alerts can easily be displayed back in Kibana dashboards using [saved search](https://user-images.githubusercontent.com/5389745/36905512-d83083b0-1e33-11e8-9ff0-c8be94b493ef.png) visualizations
-
-### Siren Investigate/Kibana Report Snapshots
-Boss wants to see charts and reports? SENTINL can grab timed snapshots of Kibana dashboards _(or any other website)_ and deliver them via email using the [report](https://github.com/sirensolutions/sentinl/wiki/SENTINL-Report-Example) action
 ### Event History
 Alerts and Reports can easily be tracked and displayed in Kibana Charts, Widgets or Chart Annotations
 ![sentinl_annotation](https://user-images.githubusercontent.com/1423657/36197513-3ed7dd1a-1174-11e8-92e0-65c630ae63b9.gif)
