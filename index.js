--- conflicted
+++ resolved
@@ -16,488 +16,138 @@
  * See the License for the specific language governing permissions and
  * limitations under the License.
  */
+/*global later:false*/
+import 'later/later';
+import { once, has, forEach, includes } from 'lodash';
+import url from 'url';
+import path from 'path';
+import getScheduler from './server/lib/scheduler';
+import initIndices from './server/lib/initIndices';
+import getConfiguration from './server/lib/get_configuration';
+import { existsSync } from 'fs';
+import Log from './server/lib/log';
+import getChromePath from './server/lib/actions/report/get_chrome_path';
+import installPhantomjs from './server/lib/actions/report/install_phantomjs';
 
-<<<<<<< HEAD
-import { existsSync, readFileSync, appendFileSync } from 'fs';
-=======
-import {existsSync, readFileSync, appendFileSync, chmodSync, accessSync, constants as fsConstants} from 'fs';
-import urljoin from 'url-join';
-import {join} from 'path';
->>>>>>> 61d542d3
-import { forEach, difference } from 'lodash';
-import {listAllFilesSync} from './server/lib/helpers';
+import sentinlRoutes from './server/routes/routes';
+import kableRoutes from './server/routes/kable';
+import timelionRoutes from './server/routes/timelion';
 
-<<<<<<< HEAD
-function loadLibs(requirements) {
-=======
-function loadLibs(kibana, requirements) {
->>>>>>> 61d542d3
-  const sirenSavedObjectsAPI = __dirname.split('/').slice(0, -2).join('/') + '/src/siren_core_plugins/saved_objects_api';
-  const appFile = __dirname + '/public/app.js';
+const mappings = {
+  alarm: require('./server/mappings/alarm_index'),
+};
 
-  let customer = 'kibana';
-  if (existsSync(sirenSavedObjectsAPI)) {
-    requirements.push('saved_objects_api');
-    customer = 'siren';
+const siren = {
+  schema: {
+    watch: require('./server/lib/siren/saved_objects/watch'),
+    script: require('./server/lib/siren/saved_objects/script'),
+    user: require('./server/lib/siren/saved_objects/user'),
+  },
+  SavedObjectsAPIMiddleware: require('./server/lib/siren/saved_objects_api'),
+};
+
+/**
+* Initializes Sentinl app.
+*
+* @param {object} server - Kibana server.
+*/
+const init = once(function (server) {
+  const config = getConfiguration(server);
+  const scheduler = getScheduler(server);
+  const log = new Log(config.app_name, server, 'init');
+
+  if (existsSync('/etc/sentinl.json')) {
+    server.plugins.sentinl.status.red('Setting configuration values in /etc/sentinl.json is not supported anymore, please copy ' +
+                                      'your Sentinl configuration values to config/kibi.yml or config/kibana.yml, ' +
+                                      'remove /etc/sentinl.json and restart.');
+    return;
   }
 
-  const libsToImport = [
-    `import './services/${customer}/saved_watchers/index';`,
-    `import './services/${customer}/saved_users/index';`,
-    `import './services/${customer}/saved_scripts/index';`,
-  ];
-
-  const data = readFileSync(appFile);
-  const libs = data.toString().trim().split('\n');
-
-  forEach(difference(libsToImport, libs), (lib) => {
-    appendFileSync(appFile, `${lib}\n`);
-  });
-
-  return requirements;
-}
-<<<<<<< HEAD
-
-export default function (kibana) {
-  let requirements = ['kibana', 'elasticsearch'];
+  log.info('initializing ...');
 
   try {
-    requirements = loadLibs(requirements);
+    if (config.settings.report.puppeteer.browser_path) {
+      server.expose('chrome_path', config.settings.report.puppeteer.browser_path);
+    } else {
+      server.expose('chrome_path', getChromePath());
+    }
+    log.info('Chrome bin found at: ' + server.plugins.sentinl.chrome_path);
   } catch (err) {
-    throw new Error('put libs into app.js: ' + err.message);
-=======
-
-function makeExecutableIfNecessary(filename) {
-  try {
-    accessSync(filename, fsConstants.X_OK);
-  } catch (err) {
-    chmodSync(filename, '755');
-  }
-}
-
-export default function (kibana) {
-  let requirements = ['kibana', 'elasticsearch'];
-
-  try {
-    requirements = loadLibs(kibana, requirements);
-  } catch (err) {
-    throw new Error('put libs into app.js: ' + err.message);
+    log.error('setting puppeteer report engine: ' + err.toString());
   }
 
-  const phantomjsDefaultPath = urljoin(__dirname, 'node_modules/phantomjs-prebuilt/bin/phantomjs');
-  makeExecutableIfNecessary(phantomjsDefaultPath);
-
-  let chromeDefaultPath = urljoin(__dirname, '/node_modules/puppeteer/.local-chromium');
-  try {
-    chromeDefaultPath = listAllFilesSync(chromeDefaultPath).filter((f) => f.split('/').pop() === 'chrome');
-    if (chromeDefaultPath.length !== 1) {
-      throw new Error('puppeter chrome was not found');
-    }
-    chromeDefaultPath = chromeDefaultPath[0];
-    makeExecutableIfNecessary(chromeDefaultPath);
-  } catch (err) {
-    chromeDefaultPath = null;
-    console.log(`[sentinl] fail to make report engine executable: ${err.message}!`);
->>>>>>> 61d542d3
+  if (config.settings.report.horseman.browser_path) {
+    server.expose('phantomjs_path', config.settings.report.horseman.browser_path);
+    log.info('PhantomJS bin found at: ' + server.plugins.sentinl.phantomjs_path);
+  } else {
+    installPhantomjs().then((pkg) => {
+      server.expose('phantomjs_path', pkg.binary);
+      log.info('PhantomJS bin found at: ' + server.plugins.sentinl.phantomjs_path);
+    }).catch((err) => {
+      log.error('setting horseman report engines: ' + err.toString());
+    });
   }
 
-  return new kibana.Plugin({
-    require: requirements,
-    uiExports: {
-      spyModes: ['plugins/sentinl/dashboard_spy_button/alarm_button'],
-      mappings: require('./server/mappings/sentinl.json'),
-      uiSettingDefaults: {
-        'sentinl:experimental': {
-          value: false,
-          description: 'Enable Experimental features in SENTINL'
-        },
-      },
-      app: {
-        title: 'Sentinl',
-        description: 'Kibana Alert App for Elasticsearch',
-        main: 'plugins/sentinl/app',
-        icon: 'plugins/sentinl/style/sentinl.svg',
-        injectVars: function (server, options) {
-          var config = server.config();
-          return {
-            kbnIndex: config.get('kibana.index'),
-            esShardTimeout: config.get('elasticsearch.shardTimeout'),
-            esApiVersion: config.get('elasticsearch.apiVersion'),
-            sentinlConfig: {
-              appName: config.get('sentinl.app_name'),
-              es: {
-                watcher: {
-                  schedule_timezone: config.get('sentinl.es.watcher.schedule_timezone'),
-                },
-                timezone: config.get('sentinl.es.timezone'),
-                timefield: config.get('sentinl.es.timefield'),
-              },
-              wizard: {
-                condition: {
-                  query_type: config.get('sentinl.settings.wizard.condition.query_type'),
-                  schedule_type: config.get('sentinl.settings.wizard.condition.schedule_type'),
-                  over: config.get('sentinl.settings.wizard.condition.over'),
-                  last: config.get('sentinl.settings.wizard.condition.last'),
-                  interval: config.get('sentinl.settings.wizard.condition.interval'),
-                },
-              },
-            }
-          };
-        }
-      },
-    },
-    config: function (Joi) {
-      return Joi.object({
-        app_name: Joi.string().default('Sentinl'),
-        enabled: Joi.boolean().default(true),
-        sentinl: Joi.any().forbidden().error(new Error(
-          'Option "sentinl.sentinl.results" was deprecated. Use "sentinl.es.results" instead!'
-        )),
-        es: Joi.object({
-          allow_no_indices: Joi.boolean().default(false),
-          ignore_unavailable: Joi.boolean().default(false),
-          default_index: Joi.string().default('.kibana'),
-          default_type: Joi.string().default('doc'),
-          results: Joi.number().default(50),
-          host: Joi.string().default('localhost'),
-          protocol: Joi.string().default('http'),
-          port: Joi.number().default(9200),
-          timefield: Joi.string().default('@timestamp'),
-          timezone: Joi.string().default('Europe/Amsterdam'),
-          type: Joi.any().forbidden().error(new Error(
-            'Option "sentinl.es.type" was deprecated. Use "sentinl.es.default_type" instead!'
-          )),
-          alarm_index: Joi.string().default('watcher_alarms'),
-          user_type: Joi.string().default('sentinl-user'),
-          watcher_type: Joi.string().default('sentinl-watcher'),
-          script_type: Joi.string().default('sentinl-script'),
-          alarm_type: Joi.string().default('sentinl-alarm'),
-          watcher: Joi.object({
-            schedule_timezone: Joi.string().default('utc'), // local, utc
-            trigger: Joi.number().default(3),
-            throttle: Joi.number().default(1),
-            recover: Joi.number().default(15000)
-          }).default(),
-        }).default(),
-        settings: Joi.object({
-          wizard: Joi.object({
-            condition: Joi.object({
-              query_type: Joi.string().default('count'),
-              schedule_type: Joi.string().default('every'), // options: every, text
-              over: Joi.object({
-                type: Joi.string().default('all docs'),
-              }).default(),
-              last: Joi.object({
-                n: Joi.number().default(15),
-                unit: Joi.string().default('minutes'),
-              }).default(),
-              interval: Joi.object({
-                n: Joi.number().default(1),
-                unit: Joi.string().default('minutes'),
-              }).default(),
-            }).default(),
-          }).default(),
-          authentication: Joi.object({
-            https: Joi.any().forbidden().error(new Error(
-              'Option "sentinl.settings.authentication.https" was deprecated. Use "sentinl.es.protocol" instead!'
-            )),
-            verify_certificate: Joi.any().forbidden().error(new Error(
-              'Option "sentinl.settings.authentication.verify_certificate" was deprecated.' +
-              +'Use "sentinl.settings.authentication.cert.selfsigned" instead!'
-            )),
-            path_to_pem: Joi.any().forbidden().error(new Error(
-              'Option "sentinl.settings.authentication.path_to_pem" was deprecated. Use "sentinl.settings.authentication.cert.pem" instead!'
-            )),
-            admin_username: Joi.any().forbidden().error(new Error(
-              'Option "sentinl.settings.authentication.admin_username" was deprecated.' +
-              +'Use "sentinl.settings.authentication.username" instead!'
-            )),
-            admin_sha: Joi.any().forbidden().error(new Error(
-              'Option "sentinl.settings.authentication.admin_sha" was deprecated. Use "sentinl.settings.authentication.sha" instead!'
-            )),
-            mode: Joi.any().forbidden().error(new Error(
-              'Option "sentinl.settings.authentication.mode" was deprecated. Use "sentinl.settings.authentication.enabled" instead!'
-            )),
-            user_index: Joi.any().forbidden().error(new Error(
-              'Option "sentinl.settings.authentication.user_index" was deprecated. Users are saved in the default index!'
-            )),
-            user_type: Joi.any().forbidden().error(new Error(
-              'Option "sentinl.settings.authentication.user_type" was deprecated. Use "sentinl.es.user_type" instead!'
-            )),
-            enabled: Joi.boolean().default(false),
-            impersonate: Joi.boolean().default(false),
-            username: Joi.string().default('sentinl'),
-            password: Joi.string().default('password'),
-            sha: Joi.string(),
-            cert: Joi.object({
-              selfsigned: Joi.boolean().default(true),
-              pem: Joi.string(),
-            }).default(),
-            encryption: Joi.object({
-              algorithm: Joi.string().default('AES-256-CBC'),
-              key: Joi.string().default('b9726b04608ac48ecb0b6918214ade54'),
-              iv_length: Joi.number().default(16)
-            }).default(),
-          }).default(),
-          cluster: Joi.object({
-            enabled: Joi.boolean().default(false),
-            debug: Joi.boolean().default(false),
-            name: Joi.string().default('sentinl'),
-            priority_for_master: Joi.number().default(0),
-            loop_delay: Joi.number().default(5),
-            absent_time: Joi.number().default(15),
-            absent_time_for_delete: Joi.number().default(86400),
-            cert: Joi.object({
-              selfsigned: Joi.boolean().default(true),
-              valid: Joi.number().default(10),
-              key: Joi.string().default(undefined),
-              cert: Joi.string().default(undefined),
-            }).default(),
-            gun: Joi.object({
-              port: Joi.number().default(9000),
-              host: Joi.string().default('localhost'),
-              cache: Joi.string().default('data.json'),
-              peers: Joi.array(),
-            }).default(),
-            host: Joi.object({
-              id: Joi.string().default('123'),
-              name: Joi.string().default('trex'),
-              node: Joi.string().default('hosts'),
-              priority: Joi.number().default(0),
-            }).default(),
-          }).default(),
-          email: Joi.object({
-            active: Joi.boolean().default(false),
-            host: Joi.string().default('localhost'),
-            user: Joi.string(),
-            password: Joi.string(),
-            port: Joi.number().default(25),
-            domain: Joi.string(),
-            ssl: Joi.boolean().default(false),
-            tls: Joi.boolean().default(false),
-<<<<<<< HEAD
-            sslopt: Joi.object({
-=======
-            cert: Joi.object({
->>>>>>> 61d542d3
-              key: Joi.string(), // full system path
-              cert: Joi.string(), // full system path
-              ca: Joi.string(), // full system path
-            }),
-<<<<<<< HEAD
-            tlsopt: Joi.object({
-              key: Joi.string(), // full system path
-              cert: Joi.string(), // full system path
-              ca: Joi.string(), // full system path
-            }),
-            cert: Joi.any().forbidden().error(new Error(
-              'Option "email.cert" was deprecated. Use "email.tlsopt" for TLS options and "email.sslopt" for SSL options!'
-            )),
-=======
->>>>>>> 61d542d3
-            authentication: Joi.array().default(['PLAIN', 'LOGIN', 'CRAM-MD5', 'XOAUTH2']),
-            timeout: Joi.number().default(5000),
-          }).default(),
-          slack: Joi.object({
-            active: Joi.boolean().default(false),
-            token: Joi.string(),
-          }).default(),
-          webhook: Joi.object({
-            active: Joi.boolean().default(false),
-            use_https: Joi.boolean().default(false),
-            method: Joi.string().default('POST'),
-            host: Joi.string(),
-            port: Joi.number(),
-            path: Joi.string().default(':/{{payload.watcher_id}'),
-            body: Joi.string().default('{{payload.watcher_id}}{payload.hits.total}}'),
-            params: Joi.object()
-          }).default(),
-          report: Joi.object({
-<<<<<<< HEAD
-            action: Joi.object({
-              priority: Joi.string().default('info'),
-              subject: Joi.string().default('Report'),
-              body: Joi.string().default('Look for the report in the attachment.'),
-              snapshot: Joi.object({
-                res: Joi.string().default('1280x900'),
-                url: Joi.string().default('http://google.com'),
-                type: Joi.string().default('png'),
-                pdf_landscape: Joi.boolean().default(true),
-                pdf_format: Joi.string().default('A4'),
-                params: Joi.object({
-                  delay: Joi.number().default(5000),
-                  crop: Joi.boolean().default(false),
-                }).default(),
-              }).default(),
-              selectors: Joi.object({
-                collapse_navbar_selector: Joi.string(),
-              }),
-              auth: Joi.object({
-                mode: Joi.string().default('basic'), // basic, customselector, xpack, searchguard
-                active: Joi.boolean().default(false),
-                username: Joi.string(),
-                password: Joi.string(),
-                selector_login_btn: Joi.string(),
-                selector_password: Joi.string(),
-                selector_username: Joi.string(),
-              }).default(),
-            }).default(),
-            active: Joi.boolean().default(true),
-            engine: Joi.string().default('puppeteer'), // puppeteer, horseman
-            executable_path: Joi.any().forbidden().error(new Error(
-              'Option "report.executable_path" was deprecated. The path is handled automatically!'
-            )),
-            auth: Joi.object({
-              modes: Joi.array().default(['basic', 'customselector', 'xpack', 'searchguard']),
-              css_selectors: Joi.object({
-                searchguard: Joi.object({
-                  username: Joi.string().default('form input[id=username]'),
-                  password: Joi.string().default('form input[id=password]'),
-                  login_btn: Joi.string().default('form button[type=submit]'),
-                }).default(),
-                xpack: Joi.object({
-                  username: Joi.string().default('form input[id=username]'),
-                  password: Joi.string().default('form input[id=password]'),
-                  login_btn: Joi.string().default('form button[type=submit]'),
-                }).default(),
-              }).default(),
-            }).default(),
-            ignore_https_errors: Joi.boolean().default(true),
-            puppeteer: Joi.object({
-              browser_path: Joi.string(),
-              chrome_args: Joi.array().default(['--no-sandbox', '--disable-setuid-sandbox']),
-              chrome_headless: Joi.boolean().default(true),
-              chrome_devtools: Joi.boolean().default(false),
-            }).default(),
-            horseman: Joi.object({
-              browser_path: Joi.string(),
-              phantom_bluebird_debug: Joi.boolean().default(false),
-            }).default(),
-            search_guard: Joi.any().forbidden().error(new Error(
-              'Option "report.search_guard" was deprecated. Authenticatiobn is set per watcher!'
-            )),
-            simple_authentication: Joi.any().forbidden().error(new Error(
-              'Option "report.simple_authentication" was deprecated. Authenticatiobn is set per watcher!'
-            )),
-            tmp_path: Joi.any().forbidden().error(new Error(
-=======
-            active: Joi.boolean().default(true),
-            engine: Joi.string().default('puppeteer'), // options: puppeteer, horseman
-            phantomjs_path: Joi.string().default(phantomjsDefaultPath),
-            chrome_path: Joi.string().default(chromeDefaultPath),
-            executable_path: Joi.any().forbidden().error(new Error(
-              'Option "report.executable_path" was deprecated. Use "report.chrome_path" instead!'
-            )),
-            auth: Joi.object({
-              css_selectors: Joi.object({
-                searchguard: Joi.object({
-                  username: Joi.string().default('form input[name="username"]'),
-                  password: Joi.string().default('form input[name="password"]'),
-                  login_btn: Joi.string().default('form button.btn.btn-login'),
-                }).default(),
-                xpack: Joi.object({
-                  username: Joi.string().default('form input[data-test-subj="loginUsername"]'),
-                  password: Joi.string().default('form input[data-test-subj="loginPassword"]'),
-                  login_btn: Joi.string().default('form button[data-test-subj="loginSubmit"]'),
-                }).default(),
-              }).default(),
-            }).default(),
-            debug: Joi.object({
-              headless: Joi.boolean().default(true),
-              devtools: Joi.boolean().default(false),
-            }).default(),
-            search_guard: Joi.any().forbidden().error(new Error(
-              'Option "report.search_guard" was deprecated. Use "report.authentication.mode.searchguard" instead!'
-            )),
-            simple_authentication: Joi.any().forbidden().error(new Error(
-              'Option "report.simple_authentication" was deprecated. Use "report.authentication.mode.basic" instead!'
-            )),
-            phantomjs_path: Joi.any().forbidden().error(new Error(
-              'Option "report.phantomjs_path" was deprecated. Sentinl does not use PhantomJS anymore. Headless Chrome is used instead: https://developers.google.com/web/tools/puppeteer/get-started'
-            )),
-            tmp_path: Joi.any().forbidden().error(new Error (
->>>>>>> 61d542d3
-              'Option "report.tmp_path" is not needed anymore. Just delete it from config!'
-            )),
-            authentication: Joi.object({
-              enabled: Joi.any().forbidden().error(new Error(
-                'Option "report.authentication.enabled" was deprecated. Enable per watcher instead: ' +
-                'watcher._source.actions[name].report.auth.active=true'
-              )),
-              mode: Joi.object({
-                searchguard: Joi.any().forbidden().error(new Error(
-                  'Option "report.authentication.mode.searchguard" was deprecated. Enable mode per watcher instead: ' +
-<<<<<<< HEAD
-                  'watcher._source.actions[name].report.auth.mode="searchguard". Options: searchguard, xpack, basic, customselector.'
-                )),
-                xpack: Joi.any().forbidden().error(new Error(
-                  'Option "report.authentication.mode.xpack" was deprecated. Enable mode per watcher instead: ' +
-                  'watcher._source.actions[name].report.auth.mode="xpack". Options: searchguard, xpack, basic, customselector.'
-                )),
-                basic: Joi.any().forbidden().error(new Error(
-                  'Option "report.authentication.mode.basic" was deprecated. Enable mode per watcher instead: ' +
-                  'watcher._source.actions[name].report.auth.mode="basic". Options: searchguard, xpack, basic, customselector.'
-                )),
-                custom: Joi.any().forbidden().error(new Error(
-                  'Option "report.authentication.mode.custom" was deprecated. Enable mode per watcher instead: ' +
-                  'watcher._source.actions[name].report.auth.mode="customselector". Options: searchguard, xpack, basic, customselector.'
-=======
-                  'watcher._source.actions[name].report.auth.mode="searchguard". Options: searchguard, xpack, basic, custom.'
-                )),
-                xpack: Joi.any().forbidden().error(new Error(
-                  'Option "report.authentication.mode.xpack" was deprecated. Enable mode per watcher instead: ' +
-                  'watcher._source.actions[name].report.auth.mode="xpack". Options: searchguard, xpack, basic, custom.'
-                )),
-                basic: Joi.any().forbidden().error(new Error(
-                  'Option "report.authentication.mode.basic" was deprecated. Enable mode per watcher instead: ' +
-                  'watcher._source.actions[name].report.auth.mode="basic". Options: searchguard, xpack, basic, custom.'
-                )),
-                custom: Joi.any().forbidden().error(new Error(
-                  'Option "report.authentication.mode.custom" was deprecated. Enable mode per watcher instead: ' +
-                  'watcher._source.actions[name].report.auth.mode="customselector". Options: searchguard, xpack, basic, custom.'
->>>>>>> 61d542d3
-                )),
-              }).default(),
-              custom: Joi.object({
-                username_input_selector: Joi.any().forbidden().error(new Error(
-                  'Option "report.authentication.custom.username_input_selector" was deprecated. Put selector per watcher instead.' +
-                  'For example, watcher._source.actions[name].report.auth.selector_username="#user".'
-                )),
-                password_input_selector: Joi.any().forbidden().error(new Error(
-                  'Option "report.authentication.custom.password_input_selector" was deprecated. Put selector per watcher instead.' +
-                  'For example, watcher._source.actions[name].report.auth.selector_password="#pass".'
-                )),
-                login_btn_selector: Joi.any().forbidden().error(new Error(
-                  'Option "report.authentication.custom.login_btn_selector" was deprecated. Put selector per watcher instead.' +
-                  'For example, watcher._source.actions[name].report.auth.selector_login_btn=".btn-lg".'
-                )),
-              }).default(),
-            }).default(),
-            file: Joi.object({
-              pdf: Joi.object({
-                format: Joi.any().forbidden().error(new Error(
-                  'Option "report.file.pdf.format" was deprecated. Set delay per watcher instead: ' +
-                  'watcher._source.actions[name].report.snapshot.pdf_format="A4"'
-                )),
-                landscape: Joi.any().forbidden().error(new Error(
-                  'Option "report.file.pdf.landscape" was deprecated. Set format per watcher instead: ' +
-                  'watcher._source.actions[name].report.snapshot.pdf_landscape=true'
-                )),
-              }).default(),
-              screenshot: Joi.any().forbidden().error(new Error(
-                'Option "report.file.screenshot" was deprecated. Set resolution per watcher,' +
-                ' for example watcher._source.actions[name].report.snapshot.res="1920x1080"'
-              )),
-            }).default(),
-            timeout: Joi.any().forbidden().error(new Error(
-              'Option "report.timeout" was deprecated. Set timeout per watcher instead: ' +
-              'watcher._source.actions[name].report.snapshot.params.delay=5000'
-            )),
-          }).default(),
-          pushapps: Joi.any().forbidden().error(new Error('Option "pushapps" was deprecated.'))
-        }).default()
-      }).default();
-    },
-    init: require('./init.js')
-  });
+  // Object to hold different runtime values.
+  server.sentinlStore = {
+    schedule: {}
+  };
+
+  // Load Sentinl routes.
+  sentinlRoutes(server);
+  kableRoutes(server);
+  timelionRoutes(server);
+
+  // auto detect elasticsearch host, protocol and port
+  const esUrl = url.parse(server.config().get('elasticsearch.url'));
+  config.es.host = esUrl.hostname;
+  config.es.port = +esUrl.port;
+  config.es.protocol = esUrl.protocol.substring(0, esUrl.protocol.length - 1);
+
+  if (config.settings.authentication.enabled && config.es.protocol === 'https') {
+    config.settings.authentication.https = true;
+  }
+
+  config.es.default_index = server.config().get('kibana.index');
+  config.settings.authentication.user_index = server.config().get('kibana.index');
+
+  if (server.plugins.saved_objects_api) { // Siren: savedObjectsAPI.
+    forEach(siren.schema, (schema) => {
+      server.plugins.saved_objects_api.registerType(schema);
+    });
+
+    const middleware = new siren.SavedObjectsAPIMiddleware(server);
+    server.plugins.saved_objects_api.registerMiddleware(middleware);
+  }
+
+  initIndices.createIndex(server, config, config.es.alarm_index, config.es.alarm_type, mappings.alarm, 'alarm');
+
+  // Start cluster
+  let node;
+  if (config.settings.cluster.enabled) {
+    const GunMaster = require('gun-master');
+    node = new GunMaster(config.settings.cluster);
+    node.run().catch(function (err) {
+      log.error(`fail to run cluster node, ${err}`);
+    });
+  }
+
+  // Schedule watchers execution.
+  const sched = later.parse.recur().on(25,55).second();
+  const handleWatchers = later.setInterval(() => scheduler.doalert(server, node), sched);
+});
+
+export default function (server, options) {
+
+  let status = server.plugins.elasticsearch.status;
+  if (status && status.state === 'green') {
+    init(server);
+  } else {
+    status.on('change', () => {
+      if (server.plugins.elasticsearch.status.state === 'green') {
+        init(server);
+      }
+    });
+  }
+
 };